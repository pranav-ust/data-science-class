--- conflicted
+++ resolved
@@ -109,13 +109,9 @@
 - Pranav A
 - Aaron
 - Vinay D
-<<<<<<< HEAD
 - Raj
-
-=======
 - Kostas P
 - Paul F
 - Enzo L
 - Júlia D
-- Maxence 
->>>>>>> f834b307
+- Maxence 