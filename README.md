--- conflicted
+++ resolved
@@ -107,9 +107,6 @@
 ## Contributors
 
 - Pranav A
-<<<<<<< HEAD
-<!-- Add your name below this line -->
 - Aaron
-=======
 - Vinay D
->>>>>>> 8f7f5930
+
