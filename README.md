--- conflicted
+++ resolved
@@ -109,11 +109,8 @@
 - Pranav A
 - Aaron
 - Vinay D
-<<<<<<< HEAD
 - Kostas P
-=======
 - Paul F
 - Enzo L
 - Júlia D
 - Maxence 
->>>>>>> 135ba558
