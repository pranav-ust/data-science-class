--- conflicted
+++ resolved
@@ -109,11 +109,7 @@
 - Pranav A
 - Aaron
 - Vinay D
-<<<<<<< HEAD
 - Paul F
-=======
 - Enzo L
 - Júlia D
 - Maxence 
-
->>>>>>> 29d8dc2c
